# coding=utf-8
<<<<<<< HEAD
__version__ = '1.0.13'
=======
__version__ = '1.0.15'
>>>>>>> bb3f6afa

import logging

logging.basicConfig()
logger = logging.getLogger('dt-world')
logger.setLevel(logging.DEBUG)

logger.info('duckietown-world %s' % __version__)

from .geo import *
from .seqs import *
from .svg_drawing import *
from .world_duckietown import *<|MERGE_RESOLUTION|>--- conflicted
+++ resolved
@@ -1,9 +1,5 @@
-# coding=utf-8
-<<<<<<< HEAD
-__version__ = '1.0.13'
-=======
-__version__ = '1.0.15'
->>>>>>> bb3f6afa
+# coding=utf-8 
+__version__ = '1.0.15' 
 
 import logging
 
