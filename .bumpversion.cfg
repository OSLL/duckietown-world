--- conflicted
+++ resolved
@@ -1,9 +1,5 @@
-[bumpversion]
-<<<<<<< HEAD
-current_version = 1.0.13
-=======
-current_version = 1.0.15
->>>>>>> bb3f6afa
+[bumpversion] 
+current_version = 1.0.15 
 files = src/duckietown_world/__init__.py
 commit = True
 tag = True
